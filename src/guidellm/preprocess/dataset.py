--- conflicted
+++ resolved
@@ -232,15 +232,6 @@
 
 
 def process_dataset(
-<<<<<<< HEAD
-    data: Union[str, Path],
-    output_path: Union[str, Path],
-    processor: Union[str, Path, PreTrainedTokenizerBase],
-    prompt_tokens: Union[str, Path],
-    output_tokens: Union[str, Path],
-    processor_args: Optional[dict[str, Any]] = None,
-    data_args: Optional[dict[str, Any]] = None,  # noqa: ARG001
-=======
     data: str | Path,
     output_path: str | Path,
     processor: str | Path | PreTrainedTokenizerBase,
@@ -248,7 +239,6 @@
     output_tokens: str | Path,
     processor_args: dict[str, Any] | None = None,
     data_args: dict[str, Any] | None = None,
->>>>>>> f9fb29c5
     short_prompt_strategy: ShortPromptStrategy = ShortPromptStrategy.IGNORE,
     pad_char: str | None = None,
     concat_delimiter: str | None = None,
