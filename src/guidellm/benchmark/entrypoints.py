--- conflicted
+++ resolved
@@ -1,34 +1,17 @@
 from __future__ import annotations
 
+from collections.abc import Callable
 from pathlib import Path
-from typing import Any, Callable, Literal
-
-<<<<<<< HEAD
+from typing import Any, Literal
+
 from torch.utils.data import Sampler
-from transformers import PreTrainedTokenizerBase  # type: ignore[import]
+from transformers import PreTrainedTokenizerBase
+from typing_extensions import TypeAliasType
 
 from guidellm.backends import Backend, BackendType
-=======
-from guidellm.backends import (
-    Backend,
-    BackendType,
-    GenerationRequest,
-    GenerationResponse,
-)
-from guidellm.benchmark.aggregator import (
-    GenerativeRequestsAggregator,
-    GenerativeStatsProgressAggregator,
-    SchedulerStatsAggregator,
-    SerializableAggregator,
-)
->>>>>>> f9fb29c5
 from guidellm.benchmark.benchmarker import Benchmarker
-from guidellm.benchmark.output import (
-    GenerativeBenchmarkerConsole,
-    GenerativeBenchmarkerOutput,
-)
+from guidellm.benchmark.output import GenerativeBenchmarkerOutput
 from guidellm.benchmark.profile import Profile, ProfileType
-<<<<<<< HEAD
 from guidellm.benchmark.progress import BenchmarkerProgress, BenchmarkerProgressGroup
 from guidellm.benchmark.schemas import GenerativeBenchmark, GenerativeBenchmarksReport
 from guidellm.data import (
@@ -39,18 +22,6 @@
     ProcessorFactory,
 )
 from guidellm.data.preprocessors import GenerativeColumnMapper
-=======
-from guidellm.benchmark.progress import BenchmarkerProgressGroup
-from guidellm.benchmark.scenario import enable_scenarios
-from guidellm.benchmark.types import (
-    AggregatorInputT,
-    DataInputT,
-    OutputFormatT,
-    ProcessorInputT,
-    ProgressInputT,
-)
-from guidellm.request import GenerativeRequestLoader
->>>>>>> f9fb29c5
 from guidellm.scheduler import (
     ConstraintInitializer,
     NonDistributedEnvironment,
@@ -65,10 +36,256 @@
 ]
 
 
+# Helper Variables
+
 _CURRENT_WORKING_DIR = Path.cwd()
 
-
-<<<<<<< HEAD
+OutputFormatT = TypeAliasType(
+    "OutputFormatT",
+    tuple[str, ...]
+    | list[str]
+    | dict[str, str | dict[str, Any] | GenerativeBenchmarkerOutput]
+    | None,
+)
+
+ProcessorInputT = TypeAliasType("ProcessorInputT", str | Path | PreTrainedTokenizerBase)
+
+ProgressInputT = TypeAliasType(
+    "ProgressInputT", tuple[str, ...] | list[str] | list[BenchmarkerProgress]
+)
+
+
+# Helper Functions
+
+
+async def resolve_backend(
+    backend: BackendType | Backend,
+    target: str,
+    model: str | None,
+    console: Console | None = None,
+    **backend_kwargs: dict[str, Any],
+) -> tuple[Backend, str | None]:
+    console_step = (
+        console.print_update_step(title=f"Initializing backend {backend}")
+        if console
+        else None
+    )
+    backend = (
+        Backend.create(backend, target=target, model=model, **(backend_kwargs or {}))
+        if not isinstance(backend, Backend)
+        else backend
+    )
+
+    if console_step:
+        console_step.update(f"{backend.__class__.__name__} backend initialized")
+
+    await backend.process_startup()
+    await backend.validate()
+
+    if model is None:
+        if console_step:
+            console_step.update(
+                title="Resolving default model from backend.default_model",
+                status_level="info",
+            )
+        model = await backend.default_model()
+
+    await backend.process_shutdown()
+
+    if console_step:
+        console_step.finish(
+            title=(
+                f"{backend.__class__.__name__} backend validated with model {model}"
+            ),
+            details=backend.info,
+            status_level="success",
+        )
+
+    return backend, model
+
+
+async def resolve_processor(
+    processor: ProcessorInputT | None,
+    model: str | None,
+    console: Console | None = None,
+) -> ProcessorInputT | None:
+    console_step = (
+        console.print_update_step(title=f"Resolving processor {processor}")
+        if console
+        else None
+    )
+
+    if processor is not None:
+        if console_step:
+            console_step.finish(
+                title="Processor resolved",
+                details=f"Using processor '{processor}'",
+                status_level="success",
+            )
+    else:
+        processor = model
+        if console_step:
+            console_step.finish(
+                title="Processor resolved",
+                details=f"Using model '{processor}' as processor",
+                status_level="success",
+            )
+
+    return processor
+
+
+async def resolve_request_loader(
+    data: list[Any],
+    model: str | None,
+    data_args: list[dict[str, Any]] | None,
+    data_samples: int,
+    processor: ProcessorInputT | None,
+    processor_args: dict[str, Any] | None,
+    data_column_mapper: (
+        DatasetPreprocessor | dict[str, str] | Literal["generative_column_mapper"]
+    ),
+    data_request_formatter: (DatasetPreprocessor | dict[str, str] | str),
+    data_collator: Callable | Literal["generative"] | None,
+    data_sampler: Sampler[int] | Literal["shuffle"] | None,
+    data_num_workers: int | None,
+    random_seed: int,
+    console: Console | None = None,
+    **dataloader_kwargs: dict[str, Any] | None,
+) -> DataLoader[GenerationRequest]:
+    console_step = (
+        console.print_update_step(title=f"Initializing request loader from {data}")
+        if console
+        else None
+    )
+
+    if not isinstance(data_column_mapper, DatasetPreprocessor):
+        column_mappings = (
+            data_column_mapper if isinstance(data_column_mapper, dict) else None
+        )
+        data_column_mapper = GenerativeColumnMapper(
+            column_mappings=column_mappings,
+        )
+    if not isinstance(data_request_formatter, DatasetPreprocessor):
+        request_type = (
+            data_request_formatter
+            if isinstance(data_request_formatter, str)
+            else data_request_formatter.pop("request_type", "chat_completions")
+        )
+        data_request_formatter = PreprocessorRegistry.get_registered_object(
+            request_type
+        )(
+            model=model,
+            **(
+                data_request_formatter
+                if isinstance(data_request_formatter, dict)
+                else {}
+            ),
+        )
+
+    request_loader = DataLoader(
+        data=data,
+        data_args=data_args,
+        data_samples=data_samples,
+        processor_factory=ProcessorFactory(
+            processor=processor, processor_args=processor_args
+        ),
+        preprocessors=[data_column_mapper, data_request_formatter],
+        collator=(
+            data_collator if callable(data_collator) else GenerativeRequestCollator()
+        ),
+        sampler=data_sampler,
+        num_workers=data_num_workers,
+        random_seed=random_seed,
+        **(dataloader_kwargs or {}),
+    )
+
+    if console_step:
+        console_step.finish(
+            title=(
+                f"Request loader initialized with "
+                f"{data_samples if data_samples > 0 else 'inf'} "
+                f"unique requests from {data}"
+            ),
+            details=InfoMixin.extract_from_obj(request_loader),
+            status_level="success",
+        )
+
+    return request_loader
+
+
+async def resolve_profile(
+    profile: StrategyType | ProfileType | Profile,
+    rate: float | list[float] | None,
+    random_seed: int,
+    constraints: dict[str, ConstraintInitializer | Any],
+    max_seconds: int | float | None,
+    max_requests: int | None,
+    max_errors: int | None,
+    max_error_rate: float | None,
+    max_global_error_rate: float | None,
+    console: Console | None = None,
+) -> Profile:
+    console_step = (
+        console.print_update_step(title=f"Resolving profile {profile}")
+        if console
+        else None
+    )
+
+    for key, val in {
+        "max_seconds": max_seconds,
+        "max_requests": max_requests,
+        "max_errors": max_errors,
+        "max_error_rate": max_error_rate,
+        "max_global_error_rate": max_global_error_rate,
+    }.items():
+        if val is not None:
+            constraints[key] = val
+    if not isinstance(profile, Profile):
+        profile = Profile.create(
+            rate_type=profile,
+            rate=rate,
+            random_seed=random_seed,
+            constraints={**constraints},
+        )
+    elif constraints:
+        raise ValueError(
+            "Constraints must be empty when providing a Profile instance. "
+            f"Provided constraints: {constraints} ; provided profile: {profile}"
+        )
+
+    if console_step:
+        console_step.finish(
+            title=f"{profile.__class__.__name__} profile resolved",
+            details=InfoMixin.extract_from_obj(profile),
+            status_level="success",
+        )
+
+    return profile
+
+
+async def resolve_output_formats(
+    output_formats: OutputFormatT,
+    output_path: str | Path | None,
+    console: Console | None = None,
+) -> dict[str, GenerativeBenchmarkerOutput]:
+    console_step = (
+        console.print_update_step(title="Resolving output formats") if console else None
+    )
+
+    resolved = GenerativeBenchmarkerOutput.resolve(
+        output_formats=output_formats, output_path=output_path
+    )
+
+    if console_step:
+        console_step.finish(
+            title="Output formats resolved",
+            details={key: str(val) for key, val in resolved.items()},
+            status_level="success",
+        )
+
+    return resolved
+
+
 # @validate_call(config={"arbitrary_types_allowed": True})
 async def benchmark_generative_text(  # noqa: C901, PLR0915, PLR0912
     # Required
@@ -77,87 +294,6 @@
     # Benchmark configuration
     profile: StrategyType | ProfileType | Profile = "sweep",
     rate: float | list[float] | None = None,
-=======
-# Helper functions
-
-
-async def initialize_backend(
-    backend: BackendType | Backend,
-    target: str,
-    model: str | None,
-    backend_kwargs: dict[str, Any] | None,
-) -> Backend:
-    backend = (
-        Backend.create(backend, target=target, model=model, **(backend_kwargs or {}))
-        if not isinstance(backend, Backend)
-        else backend
-    )
-    await backend.process_startup()
-    await backend.validate()
-    return backend
-
-
-async def resolve_profile(
-    constraint_inputs: dict[str, int | float],
-    profile: Profile | str | None,
-    rate: list[float] | None,
-    random_seed: int,
-    constraints: dict[str, ConstraintInitializer | Any],
-):
-    for key, val in constraint_inputs.items():
-        if val is not None:
-            constraints[key] = val
-    if not isinstance(profile, Profile):
-        if isinstance(profile, str):
-            profile = Profile.create(
-                rate_type=profile,
-                rate=rate,
-                random_seed=random_seed,
-                constraints={**constraints},
-            )
-        else:
-            raise ValueError(f"Expected string for profile; got {type(profile)}")
-
-    elif constraints:
-        raise ValueError(
-            "Constraints must be empty when providing a Profile instance. "
-            f"Provided constraints: {constraints} ; provided profile: {profile}"
-        )
-    return profile
-
-
-async def resolve_output_formats(
-    output_formats: OutputFormatT,
-    output_path: str | Path | None,
-) -> dict[str, GenerativeBenchmarkerOutput]:
-    return GenerativeBenchmarkerOutput.resolve(
-        output_formats=(output_formats or {}), output_path=output_path
-    )
-
-
-async def finalize_outputs(
-    report: GenerativeBenchmarksReport,
-    resolved_output_formats: dict[str, GenerativeBenchmarkerOutput],
-):
-    output_format_results = {}
-    for key, output in resolved_output_formats.items():
-        output_result = await output.finalize(report)
-        output_format_results[key] = output_result
-    return output_format_results
-
-
-# Complete entrypoints
-
-
-# @validate_call(config={"arbitrary_types_allowed": True})
-@enable_scenarios
-async def benchmark_generative_text(  # noqa: C901
-    target: str,
-    data: DataInputT,
-    profile: StrategyType | ProfileType | Profile,
-    rate: list[float] | None = None,
-    random_seed: int = 42,
->>>>>>> f9fb29c5
     # Backend configuration
     backend: BackendType | Backend = "openai_http",
     backend_kwargs: dict[str, Any] | None = None,
@@ -180,27 +316,18 @@
     random_seed: int = 42,
     # Output configuration
     output_path: str | Path | None = _CURRENT_WORKING_DIR,
-<<<<<<< HEAD
     output_formats: (
         tuple[str, ...]
         | list[str]
         | dict[str, str | dict[str, Any] | GenerativeBenchmarkerOutput]
         | None
     ) = ("console", "json", "html", "csv"),
-=======
-    output_formats: OutputFormatT = ("console", "json", "html", "csv"),
->>>>>>> f9fb29c5
     # Updates configuration
     progress: ProgressInputT | None = None,
     print_updates: bool = False,
-<<<<<<< HEAD
     # Benchmarker configuration
     benchmark_cls: type[GenerativeBenchmark] = GenerativeBenchmark,
     sample_requests: int | None = 10,
-=======
-    # Aggregators configuration
-    add_aggregators: AggregatorInputT | None = None,
->>>>>>> f9fb29c5
     warmup: float | None = None,
     cooldown: float | None = None,
     # Constraints configuration
@@ -212,149 +339,47 @@
     **constraints: dict[str, ConstraintInitializer | Any],
 ) -> tuple[GenerativeBenchmarksReport, dict[str, Any]]:
     console = Console(quiet=not print_updates)
-
-    with console.print_update_step(
-        title=f"Initializing backend {backend}"
-    ) as console_step:
-        backend = (
-            Backend.create(
-                backend, target=target, model=model, **(backend_kwargs or {})
-            )
-            if not isinstance(backend, Backend)
-            else backend
-        )
-        console_step.update(f"{backend.__class__.__name__} backend initialized")
-        await backend.process_startup()
-        await backend.validate()
-        if model is None:
-            console_step.update(
-                title="Resolving default model from backend.default_model",
-                status_level="info",
-            )
-            model = await backend.default_model()
-        await backend.process_shutdown()
-        console_step.finish(
-            title=(
-                f"{backend.__class__.__name__} backend validated with model {model}"
-            ),
-            details=backend.info,
-            status_level="success",
-        )
-
-    with console.print_update_step(title="Resolving processor") as console_step:
-        if processor is not None:
-            console_step.finish(
-                title="Processor resolved",
-                details=f"Using processor '{processor}'",
-                status_level="success",
-            )
-        else:
-            processor = model
-            console_step.finish(
-                title="Processor resolved",
-                details=f"Using model '{processor}' as processor",
-                status_level="success",
-            )
-
-    with console.print_update_step(
-        title=f"Initializing request loader from {data}"
-    ) as console_step:
-        if not isinstance(data_column_mapper, DatasetPreprocessor):
-            column_mappings = (
-                data_column_mapper if isinstance(data_column_mapper, dict) else None
-            )
-            data_column_mapper = GenerativeColumnMapper(
-                column_mappings=column_mappings,
-            )
-        if not isinstance(data_request_formatter, DatasetPreprocessor):
-            request_type = (
-                data_request_formatter
-                if isinstance(data_request_formatter, str)
-                else data_request_formatter.pop("request_type", "chat_completions")
-            )
-            data_request_formatter = PreprocessorRegistry.get_registered_object(
-                request_type
-            )(
-                model=model,
-                **(
-                    data_request_formatter
-                    if isinstance(data_request_formatter, dict)
-                    else {}
-                ),
-            )
-
-        request_loader = DataLoader(
-            data=data,
-            data_args=data_args,
-            data_samples=data_samples,
-            processor_factory=ProcessorFactory(
-                processor=processor, processor_args=processor_args
-            ),
-            preprocessors=[data_column_mapper, data_request_formatter],
-            collator=(
-                data_collator
-                if callable(data_collator)
-                else GenerativeRequestCollator()
-            ),
-            sampler=data_sampler,
-            num_workers=data_num_workers,
-            random_seed=random_seed,
-            **(dataloader_kwargs or {}),
-        )
-        console_step.finish(
-            title=(
-                f"Request loader initialized with "
-                f"{data_samples if data_samples > 0 else 'inf'} "
-                f"unique requests from {data}"
-            ),
-            details=InfoMixin.extract_from_obj(request_loader),
-            status_level="success",
-        )
-
-    with console.print_update_step(
-        title=f"Resolving profile {profile}"
-    ) as console_step:
-        for key, val in {
-            "max_seconds": max_seconds,
-            "max_requests": max_requests,
-            "max_errors": max_errors,
-            "max_error_rate": max_error_rate,
-            "max_global_error_rate": max_global_error_rate,
-        }.items():
-            if val is not None:
-                constraints[key] = val
-        if not isinstance(profile, Profile):
-            profile = Profile.create(
-                rate_type=profile,
-                rate=rate,
-                random_seed=random_seed,
-                constraints={**constraints},
-            )
-        elif constraints:
-            raise ValueError(
-                "Constraints must be empty when providing a Profile instance. "
-                f"Provided constraints: {constraints} ; provided profile: {profile}"
-            )
-        console_step.finish(
-            title=f"{profile.__class__.__name__} profile resolved",
-            details=InfoMixin.extract_from_obj(profile),
-            status_level="success",
-        )
-
-    with console.print_update_step(title="Resolving output formats") as console_step:
-<<<<<<< HEAD
-        output_formats = GenerativeBenchmarkerOutput.resolve(
-            output_formats=(output_formats or {}), output_path=output_path
-=======
-        resolved_output_formats = await resolve_output_formats(
-            output_formats, output_path
->>>>>>> f9fb29c5
-        )
-        console_step.finish(
-            title="Output formats resolved",
-            details={key: str(val) for key, val in output_formats.items()},
-            status_level="success",
-        )
+    backend, model = await resolve_backend(
+        backend=backend,
+        target=target,
+        model=model,
+        console=console,
+        **(backend_kwargs or {}),
+    )
+    processor = await resolve_processor(
+        processor=processor, model=model, console=console
+    )
+    request_loader = await resolve_request_loader(
+        data=data,
+        model=model,
+        data_args=data_args,
+        data_samples=data_samples,
+        processor=processor,
+        processor_args=processor_args,
+        data_column_mapper=data_column_mapper,
+        data_request_formatter=data_request_formatter,
+        data_collator=data_collator,
+        data_sampler=data_sampler,
+        data_num_workers=data_num_workers,
+        random_seed=random_seed,
+        console=console,
+        **(dataloader_kwargs or {}),
+    )
+    profile = await resolve_profile(
+        profile=profile,
+        rate=rate,
+        random_seed=random_seed,
+        constraints=constraints,
+        max_seconds=max_seconds,
+        max_requests=max_requests,
+        max_errors=max_errors,
+        max_error_rate=max_error_rate,
+        max_global_error_rate=max_global_error_rate,
+        console=console,
+    )
+    output_formats = await resolve_output_formats(
+        output_formats=output_formats, output_path=output_path, console=console
+    )
 
     progress_group = BenchmarkerProgressGroup(
         instances=progress or [], enabled=bool(progress)
@@ -407,28 +432,20 @@
     return report, output_format_results
 
 
-<<<<<<< HEAD
-def reimport_benchmarks_report(file: Path, output_path: Path | None) -> None:
-=======
 async def reimport_benchmarks_report(
     file: Path,
     output_path: Path | None,
     output_formats: OutputFormatT = ("console", "json", "html", "csv"),
 ) -> tuple[GenerativeBenchmarksReport, dict[str, Any]]:
->>>>>>> f9fb29c5
     """
     The command-line entry point for re-importing and displaying an
     existing benchmarks report. Can also specify
     Assumes the file provided exists.
     """
-    report = GenerativeBenchmarksReport.load_file(file)
-    console_output = GenerativeBenchmarkerConsole()
-    console_output.finalize(report)
     console = Console()
-<<<<<<< HEAD
-=======
+
     with console.print_update_step(
-        title=f"Loading benchmarks from {file}"
+        title=f"Loading benchmarks from {file}..."
     ) as console_step:
         report = GenerativeBenchmarksReport.load_file(file)
         console_step.finish(
@@ -436,25 +453,15 @@
             f" loaded {len(report.benchmarks)} benchmark(s)"
         )
 
-    with console.print_update_step(title="Resolving output formats") as console_step:
-        resolved_output_formats = await resolve_output_formats(
-            output_formats, output_path
-        )
-        console_step.finish(
-            title="Output formats resolved",
-            details={key: str(val) for key, val in resolved_output_formats.items()},
-            status_level="success",
-        )
-
-    output_format_results = await finalize_outputs(report, resolved_output_formats)
+    output_formats = await resolve_output_formats(
+        output_formats, output_path, console=console
+    )
+    output_format_results = {}
+    for key, output in output_formats.items():
+        output_result = await output.finalize(report)
+        output_format_results[key] = output_result
 
     for key, value in output_format_results.items():
         console.print_update(title=f"  {key:<8}: {value}", status="debug")
->>>>>>> f9fb29c5
-
-    if output_path:
-        with console.print_update_step(
-            title=f"Saving benchmarks report to {output_path}..."
-        ) as console_step:
-            saved_path = report.save_file(output_path)
-            console_step.finish(title=f"Benchmarks report saved to {saved_path}")+
+    return report, output_format_results