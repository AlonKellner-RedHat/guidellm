--- conflicted
+++ resolved
@@ -199,11 +199,7 @@
     "PT011", # allow generic exceptions in tests
     "N806", # allow uppercase variable names in tests
     "PGH003", # allow general ignores in tests
-<<<<<<< HEAD
-=======
-    "S106", # allow hardcoded passwords in tests
     "PLR0915", # allow complext statements in tests
->>>>>>> f36776dc
 ]
 
 [tool.ruff.lint.isort]
